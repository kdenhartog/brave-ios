// Copyright 2021 The Brave Authors. All rights reserved.
// This Source Code Form is subject to the terms of the Mozilla Public
// License, v. 2.0. If a copy of the MPL was not distributed with this
// file, You can obtain one at http://mozilla.org/MPL/2.0/.

import UIKit
import CoreSpotlight
import Combine
import BraveShared
import Shared
import Storage
import Data

private let log = Logger.browserLogger

class SceneDelegate: UIResponder, UIWindowSceneDelegate {

    private var windowProtection: WindowProtection?
    private var sceneInfo: AppDelegate.SceneInfoModel?
    static var shouldShowIntroScreen = false
    static var shouldHandleUrpLookup = false
    
    private var cancellables: Set<AnyCancellable> = []

    func scene(_ scene: UIScene, willConnectTo session: UISceneSession, options connectionOptions: UIScene.ConnectionOptions) {
        guard let windowScene = (scene as? UIWindowScene) else { return }
        
        sceneInfo = (UIApplication.shared.delegate as? AppDelegate)?.sceneInfo(for: session)
        guard let sceneInfo = sceneInfo else {
            return
        }
        
        // We have to wait until pre1.12 migration is done until we proceed with database
        // initialization. This is because Database container may change. See bugs #3416, #3377.
        DataController.shared.initializeOnce()
        Migration.postCoreDataInitMigrations()
        
        Preferences.General.themeNormalMode.objectWillChange
            .merge(with: PrivateBrowsingManager.shared.objectWillChange)
            .receive(on: RunLoop.main)
            .sink { [weak self] _ in
                self?.updateTheme()
            }
            .store(in: &cancellables)

        // Create a browser instance
        guard let browserViewController = createBrowserWindow(scene: windowScene,
                                                              profile: sceneInfo.profile,
                                                              diskImageStore: sceneInfo.diskImageStore,
                                                              migration: sceneInfo.migration) else {
            fatalError("Failed to create browser instance")
        }
        
        // Setup browser state
        browserViewController.shouldShowIntroScreen = SceneDelegate.shouldShowIntroScreen
        
        if SceneDelegate.shouldHandleUrpLookup {
            // TODO: Find a better way to do this when multiple windows are involved.
            SceneDelegate.shouldHandleUrpLookup = false
            
            if let urp = UserReferralProgram.shared {
                browserViewController.handleReferralLookup(urp, checkClipboard: false)
            }
        }
        
        // Setup Playlist
        // This restores the playlist incomplete downloads. So if a download was started
        // and interrupted on application death, we restart it on next launch.
        PlaylistManager.shared.restoreSession()
        
        // Setup Playlist Car-Play
        // TODO: Decide what to do if we have multiple windows
        // as it is only possible to have a single car-play instance.
        // Once we move to iOS 14+, this is easy to fix as we just pass car-play a `MediaStreamer`
        // instance instead of a `BrowserViewController`.
        PlaylistCarplayManager.shared.do {
            $0.browserController = browserViewController
        }
        
        // Assign each browser a navigation controller
        let navigationController = UINavigationController(rootViewController: browserViewController).then {
            $0.isNavigationBarHidden = true
            $0.edgesForExtendedLayout = UIRectEdge(rawValue: 0)
        }
        
        // Assign each browser a window of its own
        let window = UIWindow(windowScene: windowScene).then {
            SceneObserver.setupApplication(window: $0) // TODO: REFACTOR for multiple windows
            
            $0.backgroundColor = .black
            $0.overrideUserInterfaceStyle = expectedThemeOverride
            $0.tintColor = UIColor {
                if $0.userInterfaceStyle == .dark {
                    return .braveLighterBlurple
                }
                return .braveBlurple
            }
            
            $0.rootViewController = navigationController
        }
        
        // TODO: Refactor to accept a UIWindowScene
        // Then store the `windowProtection` in the `BrowserViewController` directly.
        // As each instance should have its own protection?
        self.windowProtection = WindowProtection(window: window)
        window.makeKeyAndVisible()
        
        // Open shared URLs on launch if there are any
        if !connectionOptions.urlContexts.isEmpty {
            self.scene(windowScene, openURLContexts: connectionOptions.urlContexts)
        }
    }

    func sceneDidDisconnect(_ scene: UIScene) {
        
    }

    func sceneDidBecomeActive(_ scene: UIScene) {
        guard let appDelegate = UIApplication.shared.delegate as? AppDelegate,
              let scene = scene as? UIWindowScene,
              let profile = sceneInfo?.profile else {
            return
        }
        
        appDelegate.shutdownWebServer?.invalidate()
        appDelegate.shutdownWebServer = nil
        
        Preferences.AppState.backgroundedCleanly.value = false

        profile.reopen()
        appDelegate.setUpWebServer(profile)
        
        appDelegate.receivedURLs = nil
        UIApplication.shared.applicationIconBadgeNumber = 0

        // handle quick actions is available
        let quickActions = QuickActions.sharedInstance
        if let shortcut = quickActions.launchedShortcutItem {
            // dispatch asynchronously so that BVC is all set up for handling new tabs
            // when we try and open them
            
            if let browserViewController = scene.browserViewController {
                quickActions.handleShortCutItem(shortcut, withBrowserViewController: browserViewController)
            }
            
            quickActions.launchedShortcutItem = nil
        }
        
        // We try to send DAU ping each time the app goes to foreground to work around network edge cases
        // (offline, bad connection etc.).
        // Also send the ping only after the URP lookup has processed.
        if Preferences.URP.referralLookupOutstanding.value == false {
            appDelegate.dau.sendPingToServer()
        }
    }

    func sceneWillResignActive(_ scene: UIScene) {
        Preferences.AppState.backgroundedCleanly.value = true
    }

    func sceneWillEnterForeground(_ scene: UIScene) {
        // The reason we need to call this method here instead of `applicationDidBecomeActive`
        // is that this method is only invoked whenever the application is entering the foreground where as
        // `applicationDidBecomeActive` will get called whenever the Touch ID authentication overlay disappears.
        AdblockResourceDownloader.shared.startLoading()
        
        if let scene = scene as? UIWindowScene {
            scene.browserViewController?.showWalletTransferExpiryPanelIfNeeded()
            scene.browserViewController?.windowProtection = windowProtection
        }
    }

    func sceneDidEnterBackground(_ scene: UIScene) {
        guard let appDelegate = UIApplication.shared.delegate as? AppDelegate else {
            return
        }
        
        appDelegate.syncOnDidEnterBackground(application: UIApplication.shared)
        BraveVPN.sendVPNWorksInBackgroundNotification()
    }
    
    func scene(_ scene: UIScene, openURLContexts URLContexts: Set<UIOpenURLContext>) {
        guard let scene = scene as? UIWindowScene else {
            log.debug("Invalid Scene - Scene is not a UIWindowScene")
            return
        }
        
        URLContexts.forEach({
            guard let routerpath = NavigationPath(url: $0.url) else {
                log.debug("Invalid Navigation Path: \($0.url)")
                return
            }
            
            scene.browserViewController?.handleNavigationPath(path: routerpath)
        })
    }
    
    func scene(_ scene: UIScene, continue userActivity: NSUserActivity) {
        
        guard let scene = scene as? UIWindowScene else {
            return
        }
        
        if let url = userActivity.webpageURL {
            switch UniversalLinkManager.universalLinkType(for: url, checkPath: false) {
            case .buyVPN:
                scene.browserViewController?.presentCorrespondingVPNViewController()
                return
            case .none:
                break
            }

            scene.browserViewController?.switchToTabForURLOrOpen(url, isPrivileged: true)
            return
        }

        switch userActivity.activityType {
            case CSSearchableItemActionType:
                // Otherwise, check if the `NSUserActivity` is a CoreSpotlight item and switch to its tab or
                // open a new one.
                if let userInfo = userActivity.userInfo,
                    let urlString = userInfo[CSSearchableItemActivityIdentifier] as? String,
                    let url = URL(string: urlString) {
                    scene.browserViewController?.switchToTabForURLOrOpen(url, isPrivileged: false)
                    return
                }
            case ActivityType.newTab.identifier:
                if let browserViewController = scene.browserViewController {
                    ActivityShortcutManager.shared.performShortcutActivity(
                        type: .newTab, using: browserViewController)
                }
                
                return
            case ActivityType.newPrivateTab.identifier:
                if let browserViewController = scene.browserViewController {
                    ActivityShortcutManager.shared.performShortcutActivity(
                        type: .newPrivateTab, using: browserViewController)
                }
                
                return
            case ActivityType.clearBrowsingHistory.identifier:
                if let browserViewController = scene.browserViewController {
                    ActivityShortcutManager.shared.performShortcutActivity(
                        type: .clearBrowsingHistory, using: browserViewController)
                }
                
                return
            case ActivityType.enableBraveVPN.identifier:
                if let browserViewController = scene.browserViewController {
                    ActivityShortcutManager.shared.performShortcutActivity(
                        type: .enableBraveVPN, using: browserViewController)
                }
                
                return
            case ActivityType.openBraveNews.identifier:
                if let browserViewController = scene.browserViewController {
                    ActivityShortcutManager.shared.performShortcutActivity(
                        type: .openBraveNews, using: browserViewController)
                }
                
                return
            case ActivityType.openPlayList.identifier:
                if let browserViewController = scene.browserViewController {
                    ActivityShortcutManager.shared.performShortcutActivity(
                        type: .openPlayList, using: browserViewController)
                }
                
                return
            default:
                break
        }
        
        func switchToTabForIntentURL(intentURL: String?) {
            guard let siteURL = intentURL, let url = URL(string: siteURL) else {
                return
            }

            if let browserViewController = scene.browserViewController {
                browserViewController.switchToTabForURLOrOpen(
                    url,
                    isPrivate: Preferences.Privacy.privateBrowsingOnly.value,
                    isPrivileged: false)
            }
            return
        }
        
        if let intent = userActivity.interaction?.intent as? OpenWebsiteIntent {
            switchToTabForIntentURL(intentURL: intent.websiteURL)
            return
        }
        
        if let intent = userActivity.interaction?.intent as? OpenHistoryWebsiteIntent {
            switchToTabForIntentURL(intentURL: intent.websiteURL)
            return
        }
        
        if let intent = userActivity.interaction?.intent as? OpenBookmarkWebsiteIntent {
            switchToTabForIntentURL(intentURL: intent.websiteURL)
            return
        }
    }
    
    func windowScene(_ windowScene: UIWindowScene, performActionFor shortcutItem: UIApplicationShortcutItem, completionHandler: @escaping (Bool) -> Void) {
        
        if let browserViewController = windowScene.browserViewController {
            QuickActions.sharedInstance.handleShortCutItem(shortcutItem, withBrowserViewController: browserViewController)
            completionHandler(true)
        } else {
            completionHandler(false)
        }
    }
    
    func stateRestorationActivity(for scene: UIScene) -> NSUserActivity? {
        return nil
    }
}

extension SceneDelegate {
    private var expectedThemeOverride: UIUserInterfaceStyle {
        let themeOverride = DefaultTheme(
            rawValue: Preferences.General.themeNormalMode.value
        )?.userInterfaceStyleOverride ?? .unspecified
        let isPrivateBrowsing = PrivateBrowsingManager.shared.isPrivateBrowsing
        return isPrivateBrowsing ? .dark : themeOverride
    }
    
    private func updateTheme() {
        guard let window = UIApplication.shared.windows.first(where: { (window) -> Bool in window.isKeyWindow}) else { return }
        UIView.transition(with: window, duration: 0.15, options: [.transitionCrossDissolve], animations: {
            window.overrideUserInterfaceStyle = self.expectedThemeOverride
        }, completion: nil)
    }
}

extension SceneDelegate {
    private func createBrowserWindow(scene: UIWindowScene, profile: Profile, diskImageStore: DiskImageStore?, migration: Migration?) -> BrowserViewController? {
        // There has to be an application delegate
        guard let appDelegate = UIApplication.shared.delegate as? AppDelegate else {
            return nil
        }
        
        // Make sure current private browsing flag respects the private browsing only user preference
        PrivateBrowsingManager.shared.isPrivateBrowsing = Preferences.Privacy.privateBrowsingOnly.value
        
        // Don't track crashes if we're building the development environment due to the fact that terminating/stopping
        // the simulator via Xcode will count as a "crash" and lead to restore popups in the subsequent launch
        let crashedLastSession = !Preferences.AppState.backgroundedCleanly.value && AppConstants.buildChannel != .debug
        Preferences.AppState.backgroundedCleanly.value = false
        
        // Create a browser instance
        let browserViewController = BrowserViewController(
            profile: profile,
            diskImageStore: diskImageStore,
            historyAPI: appDelegate.braveCore.historyAPI,
            bookmarksAPI: appDelegate.braveCore.bookmarksAPI,
<<<<<<< HEAD
            syncAPI: appDelegate.braveCore.syncAPI,
            migration: migration,
=======
>>>>>>> 3a236883
            crashedLastSession: crashedLastSession)
        
        browserViewController.do {
            $0.edgesForExtendedLayout = []
            
            // Add restoration class, the factory that will return the ViewController we will restore with.
            $0.restorationIdentifier = NSStringFromClass(BrowserViewController.self)
            $0.restorationClass = SceneDelegate.self
            
            // Remove Ad-Grant Reminders
            $0.removeScheduledAdGrantReminders()
        }
        
        return browserViewController
    }
}

extension SceneDelegate: UIViewControllerRestoration {
    public static func viewController(withRestorationIdentifierPath identifierComponents: [String], coder: NSCoder) -> UIViewController? {
        return nil
    }
}

extension BrowserViewController {
    func handleReferralLookup(_ urp: UserReferralProgram, checkClipboard: Bool) {
        let initialOnboarding =
            Preferences.General.basicOnboardingProgress.value == OnboardingProgress.none.rawValue
        
        // FIXME: Update to iOS14 clipboard api once ready (#2838)
        if initialOnboarding && UIPasteboard.general.hasStrings {
            log.debug("Skipping URP call at app launch, this is handled in privacy consent onboarding screen")
            return
        }
        
        if Preferences.URP.referralLookupOutstanding.value == true {
            var refCode: String?
            
            if Preferences.URP.referralCode.value == nil {
                UrpLog.log("No ref code exists on launch, attempting clipboard retrieval")
                let savedRefCode = checkClipboard ? UIPasteboard.general.string : nil
                refCode = UserReferralProgram.sanitize(input: savedRefCode)
                
                if refCode != nil {
                    UrpLog.log("Clipboard ref code found: " + (savedRefCode ?? "!Clipboard Empty!"))
                    UrpLog.log("Clearing clipboard.")
                    UIPasteboard.general.clearPasteboard()
                }
            }
            
            urp.referralLookup(refCode: refCode) { referralCode, offerUrl in
                // Attempting to send ping after first urp lookup.
                // This way we can grab the referral code if it exists, see issue #2586.
                (UIApplication.shared.delegate as? AppDelegate)?.dau.sendPingToServer()
                if let code = referralCode {
                    let retryTime = AppConstants.buildChannel.isPublic ? 1.days : 10.minutes
                    let retryDeadline = Date() + retryTime
                    
                    Preferences.NewTabPage.superReferrerThemeRetryDeadline.value = retryDeadline
                    
                    self.backgroundDataSource
                        .fetchSpecificResource(.superReferral(code: code))
                } else {
                    self.backgroundDataSource.startFetching()
                }
                
                guard let url = offerUrl?.asURL else { return }
                self.openReferralLink(url: url)
            }
        } else {
            urp.pingIfEnoughTimePassed()
            self.backgroundDataSource.startFetching()
        }
    }
}

extension UIWindowScene {
    /// A single scene should only have ONE browserViewController
    /// However, it is possible that someone can create multiple,
    /// Therefore, we support this possibility if needed
    var browserViewControllers: [BrowserViewController] {
        windows.compactMap({
            $0.rootViewController as? UINavigationController
        }).flatMap({
            $0.viewControllers.compactMap({
                $0 as? BrowserViewController
            })
        })
    }
    
    /// A scene should only ever have one browserViewController
    /// Returns the first instance of `BrowserViewController` that is found in the current scene
    var browserViewController: BrowserViewController? {
        return browserViewControllers.first
    }
}

extension UIView {
    /// Returns the `Scene` that this view belongs to.
    /// If the view does not belong to a scene, it returns the scene of its parent
    /// Otherwise returns nil if no scene is associated with this view.
    var currentScene: UIWindowScene? {
        if let scene = window?.windowScene {
            return scene
        }
        
        if let scene = superview?.currentScene {
            return scene
        }
        
        return nil
    }
}

extension UIViewController {
    /// Returns the `Scene` that this controller belongs to.
    /// If the controller does not belong to a scene, it returns the scene of its presenter or parent.
    /// Otherwise returns nil if no scene is associated with this controller.
    var currentScene: UIWindowScene? {
        if let scene = view.window?.windowScene {
            return scene
        }
        
        if let scene = parent?.currentScene {
            return scene
        }
        
        if let scene = presentingViewController?.currentScene {
            return scene
        }
        
        return nil
    }
}<|MERGE_RESOLUTION|>--- conflicted
+++ resolved
@@ -353,11 +353,8 @@
             diskImageStore: diskImageStore,
             historyAPI: appDelegate.braveCore.historyAPI,
             bookmarksAPI: appDelegate.braveCore.bookmarksAPI,
-<<<<<<< HEAD
             syncAPI: appDelegate.braveCore.syncAPI,
             migration: migration,
-=======
->>>>>>> 3a236883
             crashedLastSession: crashedLastSession)
         
         browserViewController.do {
