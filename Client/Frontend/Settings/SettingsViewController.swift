--- conflicted
+++ resolved
@@ -63,7 +63,6 @@
     private let syncAPI: BraveSyncAPI
     private let walletKeyringStore: KeyringStore?
     private let windowProtection: WindowProtection?
-    private let syncAPI: BraveSyncAPI
 
     init(profile: Profile,
          tabManager: TabManager,
@@ -72,28 +71,17 @@
          legacyWallet: BraveLedger? = nil,
          windowProtection: WindowProtection?,
          historyAPI: BraveHistoryAPI,
-<<<<<<< HEAD
          syncAPI: BraveSyncAPI,
-         walletKeyringStore: KeyringStore? = nil,
-         windowProtection: WindowProtection?
-    ) {
-=======
-         syncAPI: BraveSyncAPI) {
->>>>>>> 74b0b0bc
+         walletKeyringStore: KeyringStore? = nil) {
         self.profile = profile
         self.tabManager = tabManager
         self.feedDataSource = feedDataSource
         self.rewards = rewards
         self.legacyWallet = legacyWallet
-<<<<<<< HEAD
+        self.windowProtection = windowProtection
         self.historyAPI = historyAPI
         self.syncAPI = syncAPI
         self.walletKeyringStore = walletKeyringStore
-=======
->>>>>>> 74b0b0bc
-        self.windowProtection = windowProtection
-        self.historyAPI = historyAPI
-        self.syncAPI = syncAPI
         
         super.init(style: .insetGrouped)
     }
